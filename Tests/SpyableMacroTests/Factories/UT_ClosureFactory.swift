--- conflicted
+++ resolved
@@ -56,45 +56,19 @@
   }
 
   func testVariableDeclarationEverything() throws {
-<<<<<<< HEAD
-    let variablePrefix = "foo"
-
-    let protocolFunctionDeclaration = try FunctionDeclSyntax(
-      """
-      func foo(
-          text: inout String,
-          product: (UInt?, name: String),
-          added: (() -> Void)?,
-          removed: @autoclosure @escaping () -> Bool
-      ) async throws -> (text: String, output: (() -> Void)?)
-      """
-    ) {}
-
-    let result = try ClosureFactory().variableDeclaration(
-      variablePrefix: variablePrefix,
-      functionSignature: protocolFunctionDeclaration.signature
-    )
-
-    assertBuildResult(
-      result,
-      """
-      var fooClosure: ((inout String, (UInt?, name: String), (() -> Void)?, @autoclosure @escaping () -> Bool) async throws -> (text: String, output: (() -> Void)?) )?
-      """
-=======
     try assertProtocolFunction(
       withFunctionDeclaration: """
         func _ignore_(
             text: inout String,
             product: (UInt?, name: String),
             added: (() -> Void)?,
-            removed: @escaping () -> Bool
+            removed: @autoclosure @escaping () -> Bool
         ) async throws -> (text: String, output: (() -> Void)?)
         """,
       prefixForVariable: "_prefix_",
       expectingVariableDeclaration: """
-        var _prefix_Closure: ((inout String, (UInt?, name: String), (() -> Void)?, @escaping () -> Bool) async throws -> (text: String, output: (() -> Void)?) )?
+        var _prefix_Closure: ((inout String, (UInt?, name: String), (() -> Void)?, @autoclosure @escaping () -> Bool) async throws -> (text: String, output: (() -> Void)?) )?
         """
->>>>>>> 4fc15354
     )
   }
 
@@ -160,20 +134,13 @@
   func testCallExpressionEverything() throws {
     try assertProtocolFunction(
       withFunctionDeclaration: """
-        func _ignore_(text: inout String, product: (UInt?, name: String), added: (() -> Void)?, removed: @escaping () -> Bool) async throws -> String?
+        func _ignore_(text: inout String, product: (UInt?, name: String), added: (() -> Void)?, removed: @autoclosure @escaping () -> Bool) async throws -> String?
         """,
       prefixForVariable: "_prefix_",
-      expectingCallExpression: "try await _prefix_Closure!(&text, product, added, removed)"
+      expectingCallExpression: "try await _prefix_Closure!(&text, product, added, removed())"
     )
   }
 
-<<<<<<< HEAD
-    let protocolFunctionDeclaration = try FunctionDeclSyntax(
-      """
-      func foo(text: inout String, product: (UInt?, name: String), added: (() -> Void)?, removed: @autoclosure @escaping () -> Bool) async throws -> String?
-      """
-    ) {}
-=======
   private func assertProtocolFunction(
     withFunctionDeclaration functionDeclaration: String,
     prefixForVariable variablePrefix: String,
@@ -182,22 +149,12 @@
     line: UInt = #line
   ) throws {
     let protocolFunctionDeclaration = try FunctionDeclSyntax("\(raw: functionDeclaration)") {}
->>>>>>> 4fc15354
 
     let result = ClosureFactory().callExpression(
       variablePrefix: variablePrefix,
       functionSignature: protocolFunctionDeclaration.signature
     )
 
-<<<<<<< HEAD
-    assertBuildResult(
-      result,
-      """
-      try await fooClosure!(text, product, added, removed())
-      """
-    )
-=======
     assertBuildResult(result, expectedExpression, file: file, line: line)
->>>>>>> 4fc15354
   }
 }